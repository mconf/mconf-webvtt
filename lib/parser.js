'use strict';

/**
 * See spec: https://www.w3.org/TR/webvtt1/#file-structure
 */

function ParserError (message, error) {
  this.message = message;
  this.error = error;
}

ParserError.prototype = Object.create(Error.prototype);

<<<<<<< HEAD
const TIMESTAMP_REGEXP = /([0-9]{1,2})?:?([0-9]{2}):([0-9]{2}\.[0-9]{3})/;
const CUE_META = 'MCONF_CUE_META';
const META = 'MCONF_META';

function parse (input) {
=======
const TIMESTAMP_REGEXP = /([0-9]+)?:?([0-9]{2}):([0-9]{2}\.[0-9]{2,3})/;

function parse (input, options) {
  if (!options) {
    options = {};
  }

  const { meta = false, strict = true } = options;
>>>>>>> 8dae70d4

  if (typeof input !== 'string') {
    throw new ParserError('Input must be a string');
  }

  input = input.trim();
  input = input.replace(/\r\n/g, '\n');
  input = input.replace(/\r/g, '\n');

  const parts = input.split('\n\n');
  const header = parts.shift();

  if (!header.startsWith('WEBVTT')) {
    throw new ParserError('Must start with "WEBVTT"');
  }

  const headerParts = header.split('\n');

  const headerComments = headerParts[0].replace('WEBVTT', '');

  if (headerComments.length > 0
      && (headerComments[0] !== ' ' && headerComments[0] !== '\t')
  ) {
    throw new ParserError('Header comment must start with space or tab');
  }

  // nothing of interests, return early
  if (parts.length === 0 && headerParts.length === 1) {
    return { valid: true, strict, cues: [], errors: [] };
  }

<<<<<<< HEAD
  if (headerParts.length > 1 && headerParts[1] !== '') {
    throw new ParserError('Missing blank line after signature');
  }

  const cues = parseCues(parts);
  const meta = parseMeta(parts);

  const result = { valid: true, cues, meta };

  return result;
}

function tryMeta (part) {
  // split and remove empty lines
  const lines = part.split('\n').filter(Boolean);
  if (lines.length > 0 && lines[0].trim().startsWith('NOTE')) {
    let note = lines[0].split(META);
    if (note.length > 1) {
      note.shift();
      const meta = note.join(META);
      return JSON.parse(meta);
    }
=======
  if (!meta && headerParts.length > 1 && headerParts[1] !== '') {
    throw new ParserError('Missing blank line after signature');
  }

  const { cues, errors } = parseCues(parts, strict);

  if (strict && errors.length > 0) {
    throw errors[0];
  }

  const headerMeta = meta ? parseMeta(headerParts) : null;

  const result = { valid: errors.length === 0, strict, cues, errors };

  if (meta) {
    result.meta = headerMeta;
>>>>>>> 8dae70d4
  }
  return null;
}

function parseMeta (parts) {
  let result = null;
  parts.forEach(part => {
    const meta = tryMeta(part);
    if (meta) result = result ? Object.assign(result, meta) : meta;
  });
  return result;
}

<<<<<<< HEAD
function tryCueMeta (part) {
  // split and remove empty lines
  const lines = part.split('\n').filter(Boolean);
  if (lines.length > 0 && lines[0].trim().startsWith('NOTE')) {
    let note = lines[0].split(CUE_META);
    if (note.length > 1) {
      note.shift();
      const cueMeta = note.join(CUE_META);
      return JSON.parse(cueMeta);
    }
  }
  return null;
}

function parseCues (parts) {
  let result = [];
  let cueMeta = null;
  parts.forEach(part => {
    const meta = tryCueMeta(part);
    if (meta) {
      cueMeta = cueMeta ? Object.assign(cueMeta, meta) : meta;
    } else {
      const item = parseCue(part, result.length + 1);
      if (item) {
        result.push(Object.assign(item, { meta: cueMeta }));
        cueMeta = null;
      }
    }
  });
  return result;
=======
function parseMeta (headerParts) {
  const meta = {};
  headerParts.slice(1).forEach(header => {
    const splitIdx = header.indexOf(':');
    const key = header.slice(0, splitIdx).trim();
    const value = header.slice(splitIdx + 1).trim();
    meta[key] = value;
  });
  return Object.keys(meta).length > 0 ? meta : null;
}

function parseCues (cues, strict) {
  const errors = [];

  const parsedCues = cues
    .map((cue, i) => {
      try {
        return parseCue(cue, i, strict);
      } catch (e) {
        errors.push(e);
        return null;
      }
    })
    .filter(Boolean);

  return {
    cues: parsedCues,
    errors
  };
>>>>>>> 8dae70d4
}

/**
 * Parse a single cue block.
 *
 * @param {array} part Array of content for the possible cue
 *
 * @returns {object} cue Cue object with start, end, text, styles and meta.
 *
 */
<<<<<<< HEAD
function parseCue (part, index) {
=======
function parseCue (cue, i, strict) {
>>>>>>> 8dae70d4
  let identifier = '';
  let start = 0;
  let end = 0.01;
  let text = '';
  let styles = '';

  // split and remove empty lines
  const lines = part.split('\n').filter(Boolean);

  if (lines.length > 0 && lines[0].trim().startsWith('NOTE')) {
    return null;
  }

  if (lines.length === 1 && !lines[0].includes('-->')) {
    throw new ParserError(`Cue identifier cannot be standalone (cue #${index})`);
  }

  if (lines.length > 1 &&
      !(lines[0].includes('-->') || lines[1].includes('-->'))) {
    const msg = `Cue identifier needs to be followed by timestamp (cue #${index})`;
    throw new ParserError(msg);
  }

  if (lines.length > 1 && lines[1].includes('-->')) {
    identifier = lines.shift();
  } else {
    identifier = `${index}`;
  }

  const times = typeof lines[0] === 'string' && lines[0].split(' --> ');

  if (times.length !== 2 ||
      !validTimestamp(times[0]) ||
      !validTimestamp(times[1])) {
<<<<<<< HEAD
    throw new ParserError(`Invalid cue timestamp (cue #${index})`);
=======

    throw new ParserError(`Invalid cue timestamp (cue #${i})`);
>>>>>>> 8dae70d4
  }

  start = parseTimestamp(times[0]);
  end = parseTimestamp(times[1]);

<<<<<<< HEAD
  if (start > end) {
    throw new ParserError(`Start timestamp greater than end (cue #${index})`);
  }

  if (end <= start) {
    throw new ParserError(`End must be greater than start (cue #${index})`);
=======
  if (strict) {
    if (start > end) {
      throw new ParserError(`Start timestamp greater than end (cue #${i})`);
    }

    if (end <= start) {
      throw new ParserError(`End must be greater than start (cue #${i})`);
    }
  }

  if (!strict && end < start) {
    throw new ParserError(
      `End must be greater or equal to start when not strict (cue #${i})`
    );
>>>>>>> 8dae70d4
  }

  // TODO better style validation
  styles = times[1].replace(TIMESTAMP_REGEXP, '').trim();

  lines.shift();

  text = lines.join('\n');

  if (!text) {
    return false;
  }

  return { identifier, start, end, text, styles };
}

function validTimestamp (timestamp) {
  return TIMESTAMP_REGEXP.test(timestamp);
}

function parseTimestamp (timestamp) {
  const matches = timestamp.match(TIMESTAMP_REGEXP);
  let secs = parseFloat(matches[1] || 0) * 60 * 60; // hours
  secs += parseFloat(matches[2]) * 60; // mins
  secs += parseFloat(matches[3]);
  // secs += parseFloat(matches[4]);
  return secs;
}

module.exports = { ParserError, parse };<|MERGE_RESOLUTION|>--- conflicted
+++ resolved
@@ -4,29 +4,23 @@
  * See spec: https://www.w3.org/TR/webvtt1/#file-structure
  */
 
-function ParserError (message, error) {
+function ParserError(message, error) {
   this.message = message;
   this.error = error;
 }
 
 ParserError.prototype = Object.create(Error.prototype);
 
-<<<<<<< HEAD
-const TIMESTAMP_REGEXP = /([0-9]{1,2})?:?([0-9]{2}):([0-9]{2}\.[0-9]{3})/;
+const TIMESTAMP_REGEXP = /([0-9]+)?:?([0-9]{2}):([0-9]{2}\.[0-9]{2,3})/;
 const CUE_META = 'MCONF_CUE_META';
 const META = 'MCONF_META';
 
-function parse (input) {
-=======
-const TIMESTAMP_REGEXP = /([0-9]+)?:?([0-9]{2}):([0-9]{2}\.[0-9]{2,3})/;
-
-function parse (input, options) {
+function parse(input, options) {
   if (!options) {
     options = {};
   }
 
   const { meta = false, strict = true } = options;
->>>>>>> 8dae70d4
 
   if (typeof input !== 'string') {
     throw new ParserError('Input must be a string');
@@ -48,7 +42,7 @@
   const headerComments = headerParts[0].replace('WEBVTT', '');
 
   if (headerComments.length > 0
-      && (headerComments[0] !== ' ' && headerComments[0] !== '\t')
+    && (headerComments[0] !== ' ' && headerComments[0] !== '\t')
   ) {
     throw new ParserError('Header comment must start with space or tab');
   }
@@ -58,20 +52,30 @@
     return { valid: true, strict, cues: [], errors: [] };
   }
 
-<<<<<<< HEAD
-  if (headerParts.length > 1 && headerParts[1] !== '') {
+  if (!meta && headerParts.length > 1 && headerParts[1] !== '') {
     throw new ParserError('Missing blank line after signature');
   }
 
-  const cues = parseCues(parts);
-  const meta = parseMeta(parts);
-
-  const result = { valid: true, cues, meta };
+  const { cues, errors } = parseCues(parts, strict);
+
+  if (strict && errors.length > 0) {
+    throw errors[0];
+  }
+
+  const headerMeta = meta ? parseMeta(headerParts) : null;
+
+  const result = { valid: errors.length === 0, strict, cues, errors };
+
+  if (meta) {
+    result.meta = headerMeta;
+  } else {
+    result.meta = parseMconfMeta(parts);
+  }
 
   return result;
 }
 
-function tryMeta (part) {
+function tryMeta(part) {
   // split and remove empty lines
   const lines = part.split('\n').filter(Boolean);
   if (lines.length > 0 && lines[0].trim().startsWith('NOTE')) {
@@ -81,29 +85,11 @@
       const meta = note.join(META);
       return JSON.parse(meta);
     }
-=======
-  if (!meta && headerParts.length > 1 && headerParts[1] !== '') {
-    throw new ParserError('Missing blank line after signature');
-  }
-
-  const { cues, errors } = parseCues(parts, strict);
-
-  if (strict && errors.length > 0) {
-    throw errors[0];
-  }
-
-  const headerMeta = meta ? parseMeta(headerParts) : null;
-
-  const result = { valid: errors.length === 0, strict, cues, errors };
-
-  if (meta) {
-    result.meta = headerMeta;
->>>>>>> 8dae70d4
   }
   return null;
 }
 
-function parseMeta (parts) {
+function parseMconfMeta(parts) {
   let result = null;
   parts.forEach(part => {
     const meta = tryMeta(part);
@@ -112,8 +98,7 @@
   return result;
 }
 
-<<<<<<< HEAD
-function tryCueMeta (part) {
+function tryCueMeta(part) {
   // split and remove empty lines
   const lines = part.split('\n').filter(Boolean);
   if (lines.length > 0 && lines[0].trim().startsWith('NOTE')) {
@@ -127,24 +112,7 @@
   return null;
 }
 
-function parseCues (parts) {
-  let result = [];
-  let cueMeta = null;
-  parts.forEach(part => {
-    const meta = tryCueMeta(part);
-    if (meta) {
-      cueMeta = cueMeta ? Object.assign(cueMeta, meta) : meta;
-    } else {
-      const item = parseCue(part, result.length + 1);
-      if (item) {
-        result.push(Object.assign(item, { meta: cueMeta }));
-        cueMeta = null;
-      }
-    }
-  });
-  return result;
-=======
-function parseMeta (headerParts) {
+function parseMeta(headerParts) {
   const meta = {};
   headerParts.slice(1).forEach(header => {
     const splitIdx = header.indexOf(':');
@@ -155,13 +123,22 @@
   return Object.keys(meta).length > 0 ? meta : null;
 }
 
-function parseCues (cues, strict) {
+function parseCues(cues, strict) {
   const errors = [];
+  let cueMeta = null;
 
   const parsedCues = cues
     .map((cue, i) => {
       try {
-        return parseCue(cue, i, strict);
+        const meta = tryCueMeta(cue);
+        if (meta) {
+          cueMeta = cueMeta ? Object.assign(cueMeta, meta) : meta;
+        } else {
+          const item = parseCue(cue, i, strict);
+          item.meta = cueMeta;
+          cueMeta = null;
+          return item;
+        }
       } catch (e) {
         errors.push(e);
         return null;
@@ -173,7 +150,6 @@
     cues: parsedCues,
     errors
   };
->>>>>>> 8dae70d4
 }
 
 /**
@@ -184,11 +160,7 @@
  * @returns {object} cue Cue object with start, end, text, styles and meta.
  *
  */
-<<<<<<< HEAD
-function parseCue (part, index) {
-=======
-function parseCue (cue, i, strict) {
->>>>>>> 8dae70d4
+function parseCue(cue, index, strict) {
   let identifier = '';
   let start = 0;
   let end = 0.01;
@@ -196,7 +168,7 @@
   let styles = '';
 
   // split and remove empty lines
-  const lines = part.split('\n').filter(Boolean);
+  const lines = cue.split('\n').filter(Boolean);
 
   if (lines.length > 0 && lines[0].trim().startsWith('NOTE')) {
     return null;
@@ -207,7 +179,7 @@
   }
 
   if (lines.length > 1 &&
-      !(lines[0].includes('-->') || lines[1].includes('-->'))) {
+    !(lines[0].includes('-->') || lines[1].includes('-->'))) {
     const msg = `Cue identifier needs to be followed by timestamp (cue #${index})`;
     throw new ParserError(msg);
   }
@@ -221,42 +193,29 @@
   const times = typeof lines[0] === 'string' && lines[0].split(' --> ');
 
   if (times.length !== 2 ||
-      !validTimestamp(times[0]) ||
-      !validTimestamp(times[1])) {
-<<<<<<< HEAD
+    !validTimestamp(times[0]) ||
+    !validTimestamp(times[1])) {
+
     throw new ParserError(`Invalid cue timestamp (cue #${index})`);
-=======
-
-    throw new ParserError(`Invalid cue timestamp (cue #${i})`);
->>>>>>> 8dae70d4
   }
 
   start = parseTimestamp(times[0]);
   end = parseTimestamp(times[1]);
 
-<<<<<<< HEAD
-  if (start > end) {
-    throw new ParserError(`Start timestamp greater than end (cue #${index})`);
-  }
-
-  if (end <= start) {
-    throw new ParserError(`End must be greater than start (cue #${index})`);
-=======
   if (strict) {
     if (start > end) {
-      throw new ParserError(`Start timestamp greater than end (cue #${i})`);
+      throw new ParserError(`Start timestamp greater than end (cue #${index})`);
     }
 
     if (end <= start) {
-      throw new ParserError(`End must be greater than start (cue #${i})`);
+      throw new ParserError(`End must be greater than start (cue #${index})`);
     }
   }
 
   if (!strict && end < start) {
     throw new ParserError(
-      `End must be greater or equal to start when not strict (cue #${i})`
+      `End must be greater or equal to start when not strict (cue #${index})`
     );
->>>>>>> 8dae70d4
   }
 
   // TODO better style validation
@@ -273,11 +232,11 @@
   return { identifier, start, end, text, styles };
 }
 
-function validTimestamp (timestamp) {
+function validTimestamp(timestamp) {
   return TIMESTAMP_REGEXP.test(timestamp);
 }
 
-function parseTimestamp (timestamp) {
+function parseTimestamp(timestamp) {
   const matches = timestamp.match(TIMESTAMP_REGEXP);
   let secs = parseFloat(matches[1] || 0) * 60 * 60; // hours
   secs += parseFloat(matches[2]) * 60; // mins
